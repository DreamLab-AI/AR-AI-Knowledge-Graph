--- conflicted
+++ resolved
@@ -101,8 +101,6 @@
     }
 }
 
-<<<<<<< HEAD
-=======
 // Message to set client ID after registration
 #[derive(Message)]
 #[rtype(result = "()")]
@@ -140,7 +138,6 @@
         }
     }
 }
->>>>>>> f2ef278b
 /// Message type for broadcasting position updates to clients
 #[derive(Message, Clone)]
 #[rtype(result = "()")]
@@ -391,34 +388,23 @@
         // Register this client with the client manager
         if let Some(client_manager) = &self.client_manager {
             let addr = ctx.address();
-<<<<<<< HEAD
-            let addr_clone = addr.clone(); // Clone the address before moving it
-=======
             let addr_clone = addr.clone();
->>>>>>> f2ef278b
             
             // Use actix's runtime to avoid blocking in the actor's started method
             let cm_clone = client_manager.clone();
             actix::spawn(async move {
                 let client_id = cm_clone.register(addr_clone).await;
                 // Send a message back to the actor with its client ID
-<<<<<<< HEAD
-                addr.do_send(SetClientId(client_id)); // This uses the original addr which is still valid
-=======
                 addr.do_send(SetClientId(client_id));
->>>>>>> f2ef278b
             });
         }
     
         info!("[WebSocket] New client connected");
-<<<<<<< HEAD
-=======
         self.last_activity = std::time::Instant::now();
         
         // We'll retrieve client ID asynchronously via message
         self.client_id = None;
 
->>>>>>> f2ef278b
         self.last_activity = std::time::Instant::now();
         
         // We'll retrieve client ID asynchronously via message
@@ -466,21 +452,10 @@
                 });
             }
             info!("[WebSocket] Client {} disconnected", client_id);
-<<<<<<< HEAD
-        } else {
-            info!("[WebSocket] Unidentified client disconnected");
-=======
->>>>>>> f2ef278b
-        }
-    }
-}
-
-// Message to set client ID after registration
-#[derive(Message)]
-#[rtype(result = "()")]
-struct SetClientId(usize);
-
-// Helper function to fetch nodes without borrowing from the actor
+        }
+    }
+}
+
 // Helper function to fetch nodes without borrowing from the actor
 
 // Implement handler for BroadcastPositionUpdate message
@@ -726,11 +701,7 @@
                     let _settings_clone = act.settings.clone();
                                                 ctx.run_later(next_interval, move |act, ctx| {
                                                     // Recursively call the handler to restart the cycle
-<<<<<<< HEAD
-                                                    <SocketFlowServer as StreamHandler<Result<ws::Message, ws::ProtocolError>>>::handle(act, Ok(ws::Message::Text("{\"type\":\"requestInitialData\"}".to_string().into())), ctx);
-=======
                                                     <SocketFlowServer as StreamHandler<Result<ws::Message, ws::ProtocolError>>>::handle(act, Ok(ws::Message::Text("{\"type\":\"requestPositionUpdates\"}".to_string().into())), ctx);
->>>>>>> f2ef278b
                                                 });
                                                 
                                                 // Log performance metrics periodically
@@ -973,12 +944,9 @@
         return Ok(HttpResponse::BadRequest().body("WebSocket upgrade required"));
     }
 
-<<<<<<< HEAD
-=======
     // Get the client manager from app state
     let client_manager = app_state.ensure_client_manager().await;
 
->>>>>>> f2ef278b
     let ws = SocketFlowServer::new(app_state.into_inner(), settings.get_ref().clone(), Some(client_manager));
 
     match ws::start(ws, &req, stream) {
